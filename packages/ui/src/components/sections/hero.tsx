<<<<<<< HEAD
"use client"
import { Button } from "@/components/ui/button"
import { Coins, Shield, Zap } from "lucide-react"
import { useRouter } from "next/navigation"
=======
import { Button } from '@/components/ui/button';
import { Coins, Shield, Zap } from 'lucide-react';
>>>>>>> 5fe4f11b

export function Hero() {
  const router = useRouter()
  return (
    <section className="relative overflow-hidden bg-background py-24 sm:py-32">
      <div className="container relative z-10 mx-auto px-4 sm:px-6 lg:px-8">
        <div className="mx-auto max-w-4xl text-center">
          <h1 className="text-4xl font-bold tracking-tight text-foreground sm:text-6xl">
            Tokenization Engine
          </h1>
          <p className="mt-6 text-lg leading-8 text-muted-foreground">
            Create, manage, and deploy stablecoins and tokenized assets on
            Solana with enterprise-grade security and compliance features.
          </p>
          <div className="mt-10 flex items-center justify-center gap-x-6">
<<<<<<< HEAD
            <Button size="lg" onClick={() => router.push("/dashboard")}>
              Tokenize!
            </Button>
=======
            <Button size="lg">Create Token</Button>
>>>>>>> 5fe4f11b
            <Button variant="outline" size="lg">
              Learn More
            </Button>
          </div>
        </div>

        <div className="mt-16 grid grid-cols-1 gap-8 sm:grid-cols-3">
          <div className="text-center">
            <div className="mx-auto flex h-12 w-12 items-center justify-center rounded-lg bg-primary/10">
              <Coins className="h-6 w-6 text-primary" />
            </div>
            <h3 className="mt-4 text-lg font-semibold text-foreground">
              Stablecoin Creation
            </h3>
            <p className="mt-2 text-sm text-muted-foreground">
              Deploy regulatory-compliant stablecoins with built-in extensions
              for transfer restrictions and metadata management.
            </p>
          </div>

          <div className="text-center">
            <div className="mx-auto flex h-12 w-12 items-center justify-center rounded-lg bg-primary/10">
              <Shield className="h-6 w-6 text-primary" />
            </div>
            <h3 className="mt-4 text-lg font-semibold text-foreground">
              Security & Compliance
            </h3>
            <p className="mt-2 text-sm text-muted-foreground">
              Advanced allowlist and blocklist management with real-time
              monitoring and audit trails for regulatory compliance.
            </p>
          </div>

          <div className="text-center">
            <div className="mx-auto flex h-12 w-12 items-center justify-center rounded-lg bg-primary/10">
              <Zap className="h-6 w-6 text-primary" />
            </div>
            <h3 className="mt-4 text-lg font-semibold text-foreground">
              Lightning Fast
            </h3>
            <p className="mt-2 text-sm text-muted-foreground">
              Built on Solana for sub-second finality and minimal transaction
              costs, enabling high-frequency trading and real-time settlements.
            </p>
          </div>
        </div>
      </div>
    </section>
  );
}<|MERGE_RESOLUTION|>--- conflicted
+++ resolved
@@ -1,12 +1,7 @@
-<<<<<<< HEAD
 "use client"
 import { Button } from "@/components/ui/button"
 import { Coins, Shield, Zap } from "lucide-react"
 import { useRouter } from "next/navigation"
-=======
-import { Button } from '@/components/ui/button';
-import { Coins, Shield, Zap } from 'lucide-react';
->>>>>>> 5fe4f11b
 
 export function Hero() {
   const router = useRouter()
@@ -22,13 +17,9 @@
             Solana with enterprise-grade security and compliance features.
           </p>
           <div className="mt-10 flex items-center justify-center gap-x-6">
-<<<<<<< HEAD
             <Button size="lg" onClick={() => router.push("/dashboard")}>
               Tokenize!
             </Button>
-=======
-            <Button size="lg">Create Token</Button>
->>>>>>> 5fe4f11b
             <Button variant="outline" size="lg">
               Learn More
             </Button>
