--- conflicted
+++ resolved
@@ -19,15 +19,11 @@
   DropdownMenuTrigger,
 } from '@/components/ui/dropdown-menu';
 import { TokenDisplay } from '@/types/token';
-<<<<<<< HEAD
-import { getAllTokens } from '@/lib/tokenData';
 import { Badge } from '@/components/ui/badge';
 import { Loader } from '@/components/ui/loader';
-=======
 import { getAllTokens, getTokenCount } from '@/lib/token/tokenData';
 import { TokenStorage } from '@/lib/token/tokenStorage';
 import { SelectedWalletAccountContext } from '@/context/SelectedWalletAccountContext';
->>>>>>> c0bec8f1
 
 export default function DashboardPage() {
   const [selectedWalletAccount] = useContext(SelectedWalletAccountContext);
@@ -254,33 +250,21 @@
                 <div className="space-y-2 text-sm">
                   <div className="flex justify-between">
                     <span className="text-muted-foreground">Type:</span>
-                    <span className="font-medium">
+                    <span className="font-normal">
                       {getTokenTypeLabel(token.type)}
                     </span>
                   </div>
                   <div className="flex justify-between">
                     <span className="text-muted-foreground">Supply:</span>
-<<<<<<< HEAD
-                    <span className="font-normal">
-                      {token.supply || '1,000,000'}
-                    </span>
-                  </div>
-                  <div className="flex justify-between">
-                    <span className="text-muted-foreground">Type:</span>
-                    <span className="font-normal">
-                      {token.type || 'Standard'}
-                    </span>
-=======
-                    <span>{token.supply || '0'}</span>
+                    <span className="font-normal">{token.supply || '0'}</span>
                   </div>
                   <div className="flex justify-between">
                     <span className="text-muted-foreground">Decimals:</span>
-                    <span>{token.decimals || '6'}</span>
+                    <span className="font-normal">{token.decimals || '6'}</span>
                   </div>
                   <div className="flex justify-between">
                     <span className="text-muted-foreground">Created:</span>
-                    <span>{formatDate(token.createdAt)}</span>
->>>>>>> c0bec8f1
+                    <span className="font-normal">{formatDate(token.createdAt)}</span>
                   </div>
                   <div className="flex justify-between">
                     <span className="text-muted-foreground">Status:</span>
