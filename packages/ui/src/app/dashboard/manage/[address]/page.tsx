--- conflicted
+++ resolved
@@ -6,10 +6,7 @@
 import Link from 'next/link';
 import { useParams } from 'next/navigation';
 import { TokenDisplay } from '@/types/token';
-<<<<<<< HEAD
-import { findTokenByAddress } from '@/lib/tokenData';
 import { Loader } from '@/components/ui/loader';
-=======
 import { findTokenByAddress } from '@/lib/token/tokenData';
 import { SelectedWalletAccountContext } from '@/context/SelectedWalletAccountContext';
 import { TokenOverview } from './components/TokenOverview';
@@ -17,7 +14,6 @@
 import { TokenExtensions } from './components/TokenExtensions';
 import { ActionSidebar } from './components/ActionSidebar';
 import { AddressModal } from './components/AddressModal';
->>>>>>> c0bec8f1
 
 export default function ManageTokenPage() {
   const [selectedWalletAccount] = useContext(SelectedWalletAccountContext);
@@ -206,226 +202,6 @@
         <div className="grid grid-cols-1 lg:grid-cols-3 gap-8">
           {/* Main Content */}
           <div className="lg:col-span-2 space-y-6">
-<<<<<<< HEAD
-            <Card>
-              <CardHeader>
-                <CardTitle className="flex items-center">
-                  <Coins className="h-5 w-5 mr-2" />
-                  Token Overview
-                </CardTitle>
-              </CardHeader>
-              <CardContent className="space-y-4">
-                <div className="grid grid-cols-1 md:grid-cols-2 gap-4">
-                  <div>
-                    <label className="text-sm text-muted-foreground">
-                      Name
-                    </label>
-                    <p className="text-lg font-semibold">{token.name}</p>
-                  </div>
-                  <div>
-                    <label className="text-sm text-muted-foreground">
-                      Symbol
-                    </label>
-                    <p className="text-lg font-semibold">{token.symbol}</p>
-                  </div>
-                  <div>
-                    <label className="text-sm text-muted-foreground">
-                      Supply
-                    </label>
-                    <p className="text-lg font-semibold">{token.supply}</p>
-                  </div>
-                  <div>
-                    <label className="text-sm text-muted-foreground">
-                      Type
-                    </label>
-                    <p className="text-lg font-semibold capitalize">
-                      {token.type}
-                    </p>
-                  </div>
-                  <div>
-                    <label className="text-sm text-muted-foreground">
-                      Status
-                    </label>
-                    <div className="flex items-center">
-                      <p
-                        className={`text-lg font-semibold ${isPaused ? 'text-red-600' : 'text-green-600'}`}
-                      >
-                        {isPaused ? 'Paused' : 'Active'}
-                      </p>
-                      {isPaused && (
-                        <Ban className="h-4 w-4 ml-2 text-red-600" />
-                      )}
-                    </div>
-                  </div>
-                </div>
-
-                <div>
-                  <label className="text-sm text-muted-foreground">
-                    Token Address
-                  </label>
-                  <div className="flex items-center space-x-2 mt-1">
-                    <code className="flex-1 bg-muted px-3 py-2 rounded text-sm font-mono">
-                      {token.address}
-                    </code>
-                    <Button
-                      variant="outline"
-                      size="sm"
-                      onClick={() => copyToClipboard(token.address || '')}
-                    >
-                      <Copy className="h-4 w-4" />
-                    </Button>
-                  </div>
-                  {copied && (
-                    <p className="text-sm text-green-600 mt-1">
-                      Copied to clipboard!
-                    </p>
-                  )}
-                </div>
-              </CardContent>
-            </Card>
-
-            {/* Extensions */}
-            <Card>
-              <CardHeader>
-                <CardTitle className="flex items-center">
-                  <Settings className="h-5 w-5 mr-2" />
-                  Token Extensions
-                </CardTitle>
-                <CardDescription>
-                  Manage the extensions enabled on this token
-                </CardDescription>
-              </CardHeader>
-              <CardContent>
-                <div className="space-y-3">
-                  <div className="p-3 border rounded">
-                    <div className="flex items-center justify-between mb-3">
-                      <div>
-                        <h4 className="font-medium">Transfer Restrictions</h4>
-                        <p className="text-sm text-muted-foreground">
-                          Control who can transfer tokens
-                        </p>
-                      </div>
-                    </div>
-
-                    {/* Transfer Restrictions based on token type */}
-                    {token && token.type === 'stablecoin' ? (
-                      /* Blocklist for Stablecoins */
-                      <div>
-                        <div className="flex items-center justify-between mb-2">
-                          <div className="flex items-center">
-                            <Ban className="h-4 w-4 mr-2 text-red-600" />
-                            <h5 className="font-medium">Blocklist</h5>
-                            <span className="ml-2 text-xs bg-red-100 text-red-800 px-2 py-1 rounded">
-                              Stablecoin
-                            </span>
-                          </div>
-                          <Button
-                            variant="outline"
-                            size="sm"
-                            onClick={() => setShowBlocklistModal(true)}
-                          >
-                            <Plus className="h-4 w-4 mr-1" />
-                            Add Address
-                          </Button>
-                        </div>
-                        <p className="text-sm text-muted-foreground mb-3">
-                          Block specific addresses from transferring this
-                          stablecoin
-                        </p>
-                        {blocklist.length === 0 ? (
-                          <p className="text-sm text-muted-foreground">
-                            No addresses in blocklist
-                          </p>
-                        ) : (
-                          <div className="space-y-2">
-                            {blocklist.map((addr, index) => (
-                              <div
-                                key={index}
-                                className="flex items-center justify-between p-2 bg-muted rounded"
-                              >
-                                <code className="text-xs font-mono flex-1">
-                                  {addr.slice(0, 8)}...{addr.slice(-8)}
-                                </code>
-                                <Button
-                                  variant="ghost"
-                                  size="sm"
-                                  onClick={() => removeFromBlocklist(addr)}
-                                >
-                                  <X className="h-3 w-3" />
-                                </Button>
-                              </div>
-                            ))}
-                          </div>
-                        )}
-                      </div>
-                    ) : (
-                      /* Allowlist for Arcade Tokens */
-                      <div>
-                        <div className="flex items-center justify-between mb-2">
-                          <div className="flex items-center">
-                            <Shield className="h-4 w-4 mr-2 text-green-600" />
-                            <h5 className="font-medium">Allowlist</h5>
-                            <span className="ml-2 text-xs bg-green-100 text-green-800 px-2 py-1 rounded">
-                              Arcade Token
-                            </span>
-                          </div>
-                          <Button
-                            variant="outline"
-                            size="sm"
-                            onClick={() => setShowAllowlistModal(true)}
-                          >
-                            <Plus className="h-4 w-4 mr-1" />
-                            Add Address
-                          </Button>
-                        </div>
-                        <p className="text-sm text-muted-foreground mb-3">
-                          Allow only specific addresses to transfer this arcade
-                          token
-                        </p>
-                        {allowlist.length === 0 ? (
-                          <p className="text-sm text-muted-foreground">
-                            No addresses in allowlist
-                          </p>
-                        ) : (
-                          <div className="space-y-2">
-                            {allowlist.map((addr, index) => (
-                              <div
-                                key={index}
-                                className="flex items-center justify-between p-2 bg-muted rounded"
-                              >
-                                <code className="text-xs font-mono flex-1">
-                                  {addr.slice(0, 8)}...{addr.slice(-8)}
-                                </code>
-                                <Button
-                                  variant="ghost"
-                                  size="sm"
-                                  onClick={() => removeFromAllowlist(addr)}
-                                >
-                                  <X className="h-3 w-3" />
-                                </Button>
-                              </div>
-                            ))}
-                          </div>
-                        )}
-                      </div>
-                    )}
-                  </div>
-
-                  <div className="flex items-center justify-between p-3 border rounded">
-                    <div>
-                      <h4 className="font-medium">Metadata</h4>
-                      <p className="text-sm text-muted-foreground">
-                        Update token metadata and URI
-                      </p>
-                    </div>
-                    <Button variant="outline" size="sm">
-                      Edit
-                    </Button>
-                  </div>
-                </div>
-              </CardContent>
-            </Card>
-=======
             <TokenOverview
               token={token}
               copied={copied}
@@ -441,7 +217,6 @@
               onAddToBlocklist={() => setShowBlocklistModal(true)}
               onRemoveFromBlocklist={removeFromBlocklist}
             />
->>>>>>> c0bec8f1
           </div>
 
           {/* Sidebar */}
@@ -449,111 +224,6 @@
         </div>
       </div>
 
-<<<<<<< HEAD
-      {/* Allowlist Modal */}
-      {showAllowlistModal && (
-        <div className="fixed inset-0 bg-black bg-opacity-50 flex items-center justify-center z-50">
-          <div className="bg-background p-6 rounded w-full max-w-md mx-4">
-            <h3 className="text-lg font-semibold mb-4">
-              Add to Allowlist{' '}
-              {token && token.type !== 'stablecoin' && '(Arcade Token)'}
-            </h3>
-            <div className="space-y-4">
-              <div>
-                <label className="block text-sm mb-2">
-                  Solana Address
-                </label>
-                <input
-                  type="text"
-                  value={newAddress}
-                  onChange={e => setNewAddress(e.target.value)}
-                  placeholder="Enter Solana address..."
-                  className="w-full p-2 border rounded-md"
-                />
-                {newAddress && !validateSolanaAddress(newAddress) && (
-                  <p className="text-sm text-red-600 mt-1">
-                    Please enter a valid Solana address
-                  </p>
-                )}
-              </div>
-              <div className="flex space-x-2">
-                <Button
-                  onClick={addToAllowlist}
-                  disabled={
-                    !newAddress.trim() || !validateSolanaAddress(newAddress)
-                  }
-                  className="flex-1"
-                >
-                  Add to Allowlist
-                </Button>
-                <Button
-                  variant="outline"
-                  onClick={() => {
-                    setShowAllowlistModal(false);
-                    setNewAddress('');
-                  }}
-                  className="flex-1"
-                >
-                  Cancel
-                </Button>
-              </div>
-            </div>
-          </div>
-        </div>
-      )}
-
-      {/* Blocklist Modal */}
-      {showBlocklistModal && (
-        <div className="fixed inset-0 bg-black bg-opacity-50 flex items-center justify-center z-50">
-          <div className="bg-background p-6 rounded w-full max-w-md mx-4">
-            <h3 className="text-lg font-semibold mb-4">
-              Add to Blocklist{' '}
-              {token && token.type === 'stablecoin' && '(Stablecoin)'}
-            </h3>
-            <div className="space-y-4">
-              <div>
-                <label className="block text-sm mb-2">
-                  Solana Address
-                </label>
-                <input
-                  type="text"
-                  value={newAddress}
-                  onChange={e => setNewAddress(e.target.value)}
-                  placeholder="Enter Solana address..."
-                  className="w-full p-2 border rounded-md"
-                />
-                {newAddress && !validateSolanaAddress(newAddress) && (
-                  <p className="text-sm text-red-600 mt-1">
-                    Please enter a valid Solana address
-                  </p>
-                )}
-              </div>
-              <div className="flex space-x-2">
-                <Button
-                  onClick={addToBlocklist}
-                  disabled={
-                    !newAddress.trim() || !validateSolanaAddress(newAddress)
-                  }
-                  className="flex-1"
-                >
-                  Add to Blocklist
-                </Button>
-                <Button
-                  variant="outline"
-                  onClick={() => {
-                    setShowBlocklistModal(false);
-                    setNewAddress('');
-                  }}
-                  className="flex-1"
-                >
-                  Cancel
-                </Button>
-              </div>
-            </div>
-          </div>
-        </div>
-      )}
-=======
       {/* Modals */}
       <AddressModal
         isOpen={showAllowlistModal}
@@ -584,7 +254,6 @@
         buttonText="Add to Blocklist"
         isAddressValid={validateSolanaAddress(newAddress)}
       />
->>>>>>> c0bec8f1
     </div>
   );
 }