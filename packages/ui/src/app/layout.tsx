--- conflicted
+++ resolved
@@ -1,4 +1,3 @@
-<<<<<<< HEAD
 import type { Metadata } from "next"
 import { AR_One_Sans } from "next/font/google"
 import "./globals.css"
@@ -8,16 +7,6 @@
 import { SolanaProvider } from "@/components/solana-provider"
 
 const ar = AR_One_Sans({ subsets: ["latin"] })
-=======
-import type { Metadata } from 'next';
-import { Inter } from 'next/font/google';
-import './globals.css';
-import { ThemeProvider } from '@/components/theme-provider';
-import { Header } from '@/components/layout/header';
-import { Footer } from '@/components/layout/footer';
-
-const inter = Inter({ subsets: ['latin'] });
->>>>>>> 5fe4f11b
 
 export const metadata: Metadata = {
   title: 'Mosaic - Tokenization Engine',
@@ -31,7 +20,6 @@
   children: React.ReactNode;
 }) {
   return (
-<<<<<<< HEAD
     <SolanaProvider>
       <html lang="en" suppressHydrationWarning>
         <body className={ar.className}>
@@ -53,24 +41,4 @@
       </html>
     </SolanaProvider>
   )
-} 
-=======
-    <html lang="en" suppressHydrationWarning>
-      <body className={inter.className}>
-        <ThemeProvider
-          attribute="class"
-          defaultTheme="dark"
-          enableSystem
-          disableTransitionOnChange
-        >
-          <div className="flex min-h-screen flex-col bg-background">
-            <Header />
-            <main className="flex-1">{children}</main>
-            <Footer />
-          </div>
-        </ThemeProvider>
-      </body>
-    </html>
-  );
-}
->>>>>>> 5fe4f11b
+} 